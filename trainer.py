--- conflicted
+++ resolved
@@ -168,20 +168,7 @@
         if load_from_checkpoint and rank == 0:
             print("Starting fresh training with loaded model weights")
 
-<<<<<<< HEAD
-    # Move these operations outside the epoch loop since they only need to be done once
-    model = model.to(memory_format=torch.channels_last)
-    
-    # Pre-allocate tensors for predictions - change dtype to match model output
-    pred_labels = torch.empty(batch_size, dtype=torch.long, device=device)
-    max_vals = torch.empty(batch_size, dtype=torch.half, device=device)  # Change to half precision
-    
-    # Enable torch.backends.cuda.matmul.allow_tf32 = True  # Add at the start
-    torch.backends.cuda.matmul.allow_tf32 = True
-    torch.backends.cudnn.allow_tf32 = True
-    
-    for epoch in range(start_epoch, epochs):
-=======
+
     model = model.to(memory_format=torch.channels_last)
     
     # Enable gradient synchronization only when needed
@@ -192,35 +179,13 @@
         if hasattr(train_loader, "sampler") and hasattr(train_loader.sampler, "set_epoch"):
             train_loader.sampler.set_epoch(epoch)
         
->>>>>>> eb648a1b
         # Training phase
         model.train()
         running_loss = torch.zeros(1, device=device)
         correct_predictions = torch.zeros(1, device=device)
         total_samples = 0
         
-<<<<<<< HEAD
-        # Prefetch next batch
-        train_iter = iter(train_loader)
-        try:
-            next_images, next_labels = next(train_iter)
-            next_images = next_images.to(device, memory_format=torch.channels_last, non_blocking=True)
-            next_labels = next_labels.to(device, non_blocking=True)
-        except StopIteration:
-            pass
-
-        train_loop = tqdm(range(len(train_loader)), leave=False)
-        for i in train_loop:
-            current_images, current_labels = next_images, next_labels
-            
-            # Prefetch next batch
-            try:
-                next_images, next_labels = next(train_iter)
-                next_images = next_images.to(device, memory_format=torch.channels_last, non_blocking=True)
-                next_labels = next_labels.to(device, non_blocking=True)
-            except StopIteration:
-                pass
-=======
+
         train_iter = tqdm(train_loader, leave=False) if rank == 0 else train_loader
         for step, (images, labels) in enumerate(train_iter):
             # Enable gradient sync every step
@@ -231,7 +196,6 @@
             labels = labels.to(device, non_blocking=True)
             
             optimizer.zero_grad(set_to_none=True)  # More efficient than zero_grad()
->>>>>>> eb648a1b
 
             # Forward pass
             with torch.amp.autocast('cuda'):  # Changed from torch.cuda.amp.autocast()
@@ -244,21 +208,7 @@
             scaler.update()
             optimizer.zero_grad(set_to_none=True)  # More efficient than zero_grad()
 
-<<<<<<< HEAD
-            # Compute accuracy (more efficient)
-            with torch.no_grad(), torch.amp.autocast('cuda'):  # Add autocast here too
-                torch.max(outputs.data, 1, out=(max_vals, pred_labels))
-                correct_predictions += (pred_labels == current_labels).sum().item()
-                total_samples += current_labels.size(0)
-
-            running_loss += loss.item()
-            
-            train_loop.set_description(f"Epoch [{epoch+1}/{epochs}]")
-            train_loop.set_postfix(
-                train_loss=running_loss / (i + 1),
-                train_acc=correct_predictions / total_samples
-            )
-=======
+
             running_loss += loss.detach()
             _, predicted = torch.max(outputs.data, 1)
             total_samples += labels.size(0)
@@ -270,7 +220,6 @@
                     train_loss=running_loss.item() / (step + 1),
                     train_acc=correct_predictions.item() / total_samples
                 )
->>>>>>> eb648a1b
 
         # Synchronize metrics across GPUs if in distributed mode
         if isinstance(model, DistributedDataParallel):
@@ -296,11 +245,7 @@
         val_iter = tqdm(val_loader, leave=False) if rank == 0 else val_loader
         
         with torch.no_grad():
-<<<<<<< HEAD
-            for images, labels in val_loop:
-=======
             for images, labels in val_iter:
->>>>>>> eb648a1b
                 # Move to GPU with channels_last and non_blocking
                 images = images.to(device, memory_format=torch.channels_last, non_blocking=True)
                 labels = labels.to(device, non_blocking=True)
@@ -343,15 +288,7 @@
                   f"Val Acc: {val_accuracy:.4f}, "
                   f"LR: {current_lr:.2e}")
 
-<<<<<<< HEAD
-        # Reduce frequency of checkpoint saving
-        is_best = val_accuracy > best_val_accuracy
-        best_val_accuracy = max(val_accuracy, best_val_accuracy)
-        
-        # Only save checkpoint if it's the best model or every N epochs
-        should_save = is_best or (epoch + 1) % 5 == 0  # Save every 5 epochs
-        if should_save:
-=======
+
         # Save checkpoint only on rank 0
         is_best = val_accuracy > best_val_accuracy
         best_val_accuracy = max(val_accuracy, best_val_accuracy)
@@ -362,7 +299,6 @@
                 wandb.run.summary['best_val_accuracy'] = best_val_accuracy
             
             # Prepare checkpoint
->>>>>>> eb648a1b
             checkpoint = {
                 'epoch': epoch + 1,
                 'model_state_dict': model.state_dict(),
@@ -376,13 +312,7 @@
                 'train_loss': train_loss
             }
             save_checkpoint(checkpoint, is_best, output_dir, model_name)
-<<<<<<< HEAD
-
-        # Ensure CUDA operations are complete before moving to next epoch
-        if torch.cuda.is_available():
-            torch.cuda.synchronize()
-=======
->>>>>>> eb648a1b
+
 
     if rank == 0:
         print(f"\nBest validation accuracy achieved: {best_val_accuracy:.4f}")
@@ -397,22 +327,7 @@
         best_model.to(device)
         best_model.eval()
 
-<<<<<<< HEAD
-    test_correct = 0
-    total = 0
-    test_loop = tqdm(test_loader, leave=False)
-    
-    with torch.no_grad():
-        for images, labels in test_loop:
-            # Move to GPU with channels_last and non_blocking
-            images = images.to(device, memory_format=torch.channels_last, non_blocking=True)
-            labels = labels.to(device, non_blocking=True)
-            
-            outputs = best_model(images)
-            _, predicted = torch.max(outputs.data, 1)
-            total += labels.size(0)
-            test_correct += (predicted == labels).sum().item()
-=======
+
         test_correct = 0
         total = 0
         test_loop = tqdm(test_loader, leave=False)
@@ -427,7 +342,6 @@
                 _, predicted = torch.max(outputs.data, 1)
                 total += labels.size(0)
                 test_correct += (predicted == labels).sum().item()
->>>>>>> eb648a1b
 
         test_accuracy = test_correct / total
         
