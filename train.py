import os
import torch
import torch.nn as nn
import torch.optim as optim
import wandb
import argparse
import torch.distributed as dist
from data_loaders import create_data_loaders
from mcunet.model_zoo import build_model
from trainer import train_model
from lebel_smooth import LabelSmoothingLoss
from losses import SCELoss
from torch.amp import GradScaler, autocast
from torch.nn.parallel import DistributedDataParallel as DDP
import sys 

def main(args):
<<<<<<< HEAD
    # Initialize wandb
    wandb.init(
        project=args.wandb_project,
        config={
            "net_id": args.net_id,
            "learning_rate": args.learning_rate,
            "batch_size": args.batch_size,
            "epochs": args.epochs,
            "val_split": args.val_split,
            "test_split": args.test_split,
            "seed": args.seed,
            "loss_type": "SCE" if args.use_sce_loss else "LabelSmoothing",
            "sce_alpha": args.sce_alpha if args.use_sce_loss else None,
            "sce_beta": args.sce_beta if args.use_sce_loss else None,
            "label_smoothing": args.label_smoothing,
            "input_size": args.input_size  # Add input size to wandb config
        }
    )
=======
    if args.local_rank is not None:
        torch.cuda.set_device(args.local_rank)
        device = torch.device("cuda", args.local_rank)
        dist.init_process_group(backend="nccl")
    else:
        print("Not using distributed training")
        print("Not using distributed training")
        print("Not using distributed training")
        print("Not using distributed training")
        device = torch.device("cuda" if torch.cuda.is_available() else "cpu")
    
    # Only the main process logs to wandb
    if (not hasattr(args, 'local_rank')) or (args.local_rank == 0):
        wandb.init(
            project=args.wandb_project,
            config={
                "net_id": args.net_id,
                "learning_rate": args.learning_rate,
                "batch_size": args.batch_size,
                "epochs": args.epochs,
                "val_split": args.val_split,
                "test_split": args.test_split,
                "seed": args.seed,
                "label_smoothing": args.label_smoothing,
                "loss_type": "SCE" if args.use_sce_loss else "LabelSmoothing",
                "sce_alpha": args.sce_alpha if args.use_sce_loss else None,
                "sce_beta": args.sce_beta if args.use_sce_loss else None,
            }
        )
        wandb.config.update({"device": str(device)})
    else:
        # In non-main processes you can choose to disable wandb logging or use a dummy run.
        wandb.init(mode="disabled")
>>>>>>> eb648a1b
    
    print(f"Using device: {device}")
    
    # Enable cuDNN benchmarking and deterministic mode
    torch.backends.cudnn.benchmark = True
    torch.backends.cudnn.deterministic = False
    
    # Set higher priority for GPU operations
    if torch.cuda.is_available():
        # Create separate streams for data transfer and computation
        data_stream = torch.cuda.Stream()
        compute_stream = torch.cuda.Stream()
        torch.cuda.set_device(args.local_rank)
        
        # Set default stream
        torch.cuda.set_stream(compute_stream)

    # Adjust batch size more conservatively
    if args.local_rank is not None:
        world_size = dist.get_world_size()
        args.batch_size = args.batch_size * (world_size // 2)  # More conservative scaling
        args.num_workers = min(args.num_workers * (world_size // 2), os.cpu_count())

    # Build the model
    model, image_size, description = build_model(
        net_id=args.net_id,
        pretrained=False,
    )
    print(f"Loaded model: {args.net_id}")
    print(f"Image size: {image_size}")
    print(f"Description: {description}")
    


    # Move model to device and set channels_last format
    model = model.to(device, memory_format=torch.channels_last)
    if torch.cuda.is_available() and hasattr(torch, 'compile'):
        model = torch.compile(model)  # PyTorch 2.0+ optimization
    if hasattr(model, 'gradient_checkpointing_enable'):
        model.gradient_checkpointing_enable()

    # Wrap model with DistributedDataParallel if in distributed mode
    if args.local_rank is not None:
        model = DDP(model, device_ids=[args.local_rank], output_device=args.local_rank)

<<<<<<< HEAD
    # Create data loaders with optimized settings
=======

    # Load weights from checkpoint if specified
    if args.load_from:
        if os.path.exists(args.load_from):
            print(f"Loading model weights from checkpoint: {args.load_from}")
            checkpoint = torch.load(args.load_from)
            model.load_state_dict(checkpoint['model_state_dict'])
        else:
            print(f"Warning: Checkpoint file not found: {args.load_from}")

    print(args.resume_from)
    print(args.resume_from)
    print(args.resume_from)
    print(args.resume_from)
    print(args.resume_from)
    print(args.resume_from)
    print(args.resume_from)
    print('--------------------------------')
    print('--------------------------------')
    print('--------------------------------')
    print('--------------------------------')
    print('--------------------------------')
    print('--------------------------------')
    print('--------------------------------')
    print('--------------------------------')
    print('--------------------------------')
    # Create data loaders with an extra flag for distributed training
>>>>>>> eb648a1b
    train_loader, val_loader, test_loader = create_data_loaders(
        data_dir=args.data_dir,
        input_shape=(args.input_size, args.input_size, 3),  # Use input_size parameter
        batch_size=args.batch_size,
        val_split=args.val_split,
        test_split=args.test_split,
        seed=args.seed,
        val_dir=args.val_dir,
        test_dir=args.test_dir,
<<<<<<< HEAD
        num_workers=args.num_workers
    )

    # Define loss function, optimizer and scheduler
=======
        distributed=(args.local_rank is not None),   # Pass distributed flag
        local_rank=args.local_rank                     # Pass local_rank for sampler seeding if needed
    )

    # Define loss function, optimizer, scheduler, and GradScaler
>>>>>>> eb648a1b
    if args.use_sce_loss:
        criterion = SCELoss(alpha=args.sce_alpha, beta=args.sce_beta, 
                          num_classes=2, smoothing=args.label_smoothing).to(device)
        print("Using SCE Loss with alpha={}, beta={}, smoothing={}".format(
            args.sce_alpha, args.sce_beta, args.label_smoothing))
    else:
        criterion = LabelSmoothingLoss(smoothing=args.label_smoothing).to(device)
        print("Using Label Smoothing CE Loss with smoothing={}".format(args.label_smoothing))
<<<<<<< HEAD
=======

>>>>>>> eb648a1b
    optimizer = optim.AdamW(model.parameters(), lr=args.learning_rate, weight_decay=0.0005)
    scheduler = optim.lr_scheduler.ReduceLROnPlateau(
        optimizer, mode='min', patience=5, factor=0.5, verbose=True
    )
    scaler = GradScaler('cuda')

    # Train the model
    best_val_accuracy, test_accuracy = train_model(
        model=model,
        batch_size=args.batch_size,
        train_loader=train_loader,
        val_loader=val_loader,
        test_loader=test_loader,
        criterion=criterion,
        optimizer=optimizer,
        scheduler=scheduler,
        scaler=scaler,
        device=device,
        epochs=args.epochs,
        output_dir=args.resume_from if args.resume_from is not None else args.checkpoint_dir,
        model_name=args.net_id,
        net_id=args.net_id,
        num_classes=2,
        rank=args.local_rank,
        resume_training=(args.resume_from is not None),
        load_from_checkpoint=(args.load_from is not None)
    )

    # Only rank 0 prints the final results
    if (not hasattr(args, 'local_rank')) or (args.local_rank == 0):
        print(f"\nTraining completed!")
        print(f"Best validation accuracy: {best_val_accuracy:.2f}%")
        print(f"Test accuracy: {test_accuracy:.2f}%")

    # Cleanup distributed process group
    if args.local_rank is not None:
        dist.destroy_process_group()

if __name__ == "__main__":
    parser = argparse.ArgumentParser(description="Train MCUNet model on Wake Vision dataset")
    print("sys.argv:", sys.argv)
    import os
    print("LOCAL_RANK from env:", os.environ.get("LOCAL_RANK"))

    # Wandb arguments
    parser.add_argument("--wandb-project", type=str, default="mcunet-training",
                        help="Weights & Biases project name")
    parser.add_argument("--wandb-entity", type=str, default=None,
                        help="Weights & Biases entity (username or team name)")
    parser.add_argument("--wandb-name", type=str, default=None,
                        help="Weights & Biases run name")
    
    # Model arguments
    parser.add_argument("--net_id", type=str, default="mcunet-vww2",
                      help="Model ID from MCUNet model zoo")
    
    # Data arguments
    parser.add_argument("--data_dir", type=str, required=True,
                      help="Directory containing the training dataset in ImageNet format (human/no-human subdirs)")
    parser.add_argument("--val_dir", type=str,
                      help="Optional directory containing validation dataset. If provided, val_split is ignored")
    parser.add_argument("--test_dir", type=str,
                      help="Optional directory containing test dataset. If provided, test_split is ignored")
    parser.add_argument("--val_split", type=float, default=0.1,
                      help="Fraction of data to use for validation when val_dir is not provided")
    parser.add_argument("--test_split", type=float, default=0.1,
                      help="Fraction of data to use for testing when test_dir is not provided")
    
    # Training arguments
    parser.add_argument("--batch_size", type=int, default=32,
                      help="Batch size for training")
    parser.add_argument("--num_workers", type=int, default=16,
                      help="Number of workers for training")
    parser.add_argument("--epochs", type=int, default=100,
                      help="Number of epochs to train")
    parser.add_argument("--learning_rate", type=float, default=0.001,
                      help="Learning rate")
    parser.add_argument("--seed", type=int, default=42,
                      help="Random seed for reproducibility")
    
    # Checkpoint arguments
    parser.add_argument("--checkpoint_dir", type=str, default="checkpoints",
                      help="Directory to save checkpoints")
    parser.add_argument("--resume_from", type=str,
                      help="Path to checkpoint to resume training from")
    parser.add_argument("--load_from", type=str,
                      help="Path to checkpoint to load model weights from (starts fresh training)")
    
    # Distributed training argument
    parser.add_argument("--local_rank", type=int, default=None,
                      help="Local rank for distributed training")

    # Add label smoothing argument
    parser.add_argument("--label_smoothing", type=float, default=0.05,
                      help="Label smoothing factor (default: 0.05)")

    # Add SCE loss arguments
    parser.add_argument("--use_sce_loss", action='store_true',
                      help="Use Symmetric Cross Entropy Loss instead of standard CE")
    parser.add_argument("--sce_alpha", type=float, default=1.0,
                      help="Alpha parameter for SCE loss (default: 1.0)")
    parser.add_argument("--sce_beta", type=float, default=1.0,
                      help="Beta parameter for SCE loss (default: 1.0)")

    # Add label smoothing argument
    parser.add_argument("--label_smoothing", type=float, default=0.05,
                      help="Label smoothing factor (default: 0.05)")

    # Add SCE loss arguments
    parser.add_argument("--use_sce_loss", action='store_true',
                      help="Use Symmetric Cross Entropy Loss instead of standard CE")
    parser.add_argument("--sce_alpha", type=float, default=1.0,
                      help="Alpha parameter for SCE loss (default: 1.0)")
    parser.add_argument("--sce_beta", type=float, default=1.0,
                      help="Beta parameter for SCE loss (default: 1.0)")

    # Add input size argument
    parser.add_argument("--input_size", type=int, default=32,
                      help="Input image size (assumes square input, default: 32)")

    args = parser.parse_args()
    
    if args.local_rank is None:
        local_rank_env = os.environ.get("LOCAL_RANK")
        if local_rank_env is not None:
            args.local_rank = int(local_rank_env)
        else:
            args.local_rank = 0  # default to 0 if nothing is found
    print(f"Process started with local_rank: {args.local_rank}")

    # Validate directory arguments
    if (args.val_dir and not args.test_dir) or (args.test_dir and not args.val_dir):
        parser.error("If providing separate validation/test directories, both --val_dir and --test_dir must be specified")
    
    if args.val_dir and args.test_dir:
        print("\nUsing separate directories for validation and test sets")
        for dir_path in [args.val_dir, args.test_dir]:
            if not os.path.exists(dir_path):
                parser.error(f"Directory does not exist: {dir_path}")
    else:
        print("\nUsing splits from training directory for validation and test sets")
    
    # Create checkpoint directory if it doesn't exist
    os.makedirs(args.checkpoint_dir, exist_ok=True)
    
    main(args)<|MERGE_RESOLUTION|>--- conflicted
+++ resolved
@@ -15,26 +15,7 @@
 import sys 
 
 def main(args):
-<<<<<<< HEAD
-    # Initialize wandb
-    wandb.init(
-        project=args.wandb_project,
-        config={
-            "net_id": args.net_id,
-            "learning_rate": args.learning_rate,
-            "batch_size": args.batch_size,
-            "epochs": args.epochs,
-            "val_split": args.val_split,
-            "test_split": args.test_split,
-            "seed": args.seed,
-            "loss_type": "SCE" if args.use_sce_loss else "LabelSmoothing",
-            "sce_alpha": args.sce_alpha if args.use_sce_loss else None,
-            "sce_beta": args.sce_beta if args.use_sce_loss else None,
-            "label_smoothing": args.label_smoothing,
-            "input_size": args.input_size  # Add input size to wandb config
-        }
-    )
-=======
+
     if args.local_rank is not None:
         torch.cuda.set_device(args.local_rank)
         device = torch.device("cuda", args.local_rank)
@@ -68,7 +49,6 @@
     else:
         # In non-main processes you can choose to disable wandb logging or use a dummy run.
         wandb.init(mode="disabled")
->>>>>>> eb648a1b
     
     print(f"Using device: {device}")
     
@@ -114,10 +94,6 @@
     if args.local_rank is not None:
         model = DDP(model, device_ids=[args.local_rank], output_device=args.local_rank)
 
-<<<<<<< HEAD
-    # Create data loaders with optimized settings
-=======
-
     # Load weights from checkpoint if specified
     if args.load_from:
         if os.path.exists(args.load_from):
@@ -144,7 +120,6 @@
     print('--------------------------------')
     print('--------------------------------')
     # Create data loaders with an extra flag for distributed training
->>>>>>> eb648a1b
     train_loader, val_loader, test_loader = create_data_loaders(
         data_dir=args.data_dir,
         input_shape=(args.input_size, args.input_size, 3),  # Use input_size parameter
@@ -154,18 +129,11 @@
         seed=args.seed,
         val_dir=args.val_dir,
         test_dir=args.test_dir,
-<<<<<<< HEAD
         num_workers=args.num_workers
-    )
-
-    # Define loss function, optimizer and scheduler
-=======
         distributed=(args.local_rank is not None),   # Pass distributed flag
         local_rank=args.local_rank                     # Pass local_rank for sampler seeding if needed
     )
 
-    # Define loss function, optimizer, scheduler, and GradScaler
->>>>>>> eb648a1b
     if args.use_sce_loss:
         criterion = SCELoss(alpha=args.sce_alpha, beta=args.sce_beta, 
                           num_classes=2, smoothing=args.label_smoothing).to(device)
@@ -174,10 +142,7 @@
     else:
         criterion = LabelSmoothingLoss(smoothing=args.label_smoothing).to(device)
         print("Using Label Smoothing CE Loss with smoothing={}".format(args.label_smoothing))
-<<<<<<< HEAD
-=======
-
->>>>>>> eb648a1b
+
     optimizer = optim.AdamW(model.parameters(), lr=args.learning_rate, weight_decay=0.0005)
     scheduler = optim.lr_scheduler.ReduceLROnPlateau(
         optimizer, mode='min', patience=5, factor=0.5, verbose=True
